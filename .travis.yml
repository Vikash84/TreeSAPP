os: linux
dist: bionic
language: python
python:
  - "3.6"
  - "3.7"
  - "3.8"

branches:
  only:
  - master

before_deploy:
    - git config --local user.name "cmorganl"
    - git config --local user.email "c.morganlang@gmail.com"

env:
    global:
      - CIBW_SKIP="cp27-* pp27-* *-manylinux_i686"
      - TWINE_USERNAME=__token__
      # Note: TWINE_PASSWORD is set to a PyPI API token in Travis settings
      - PIP="python3 -m pip"
      - TWINE_REPOSITORY=pypi
      - TWINE_REPOSITORY_URL=https://upload.pypi.org/legacy/
      - TRAVIS_TAG=${TRAVIS_TAG:-$(date +'%Y%m%d%H%M%S')-$(git log --format=%h -1)}
      - RAXML_VERSION="1.0.1"
      - EPA_VERSION="0.3.8"
      - BWA_VERSION="0.7.17"
      - HMMER_VERSION="3.3"
      - PRODIGAL_VERSION="2.6.3"

jobs:
    include:
      # perform a linux build
      - services: docker
      # and a mac build
      - name: "Python 3.6.5 on macOS 10.13"
        os: osx
        osx_image: xcode9.4
        language: shell

before_install:
    - if [ "$TRAVIS_OS_NAME" == "osx" ]; then
        git -C "$(brew --repo)" remote set-url origin https://mirrors.tuna.tsinghua.edu.cn/git/homebrew/brew.git;
        curl -L 'http://repo.continuum.io/miniconda/Miniconda3-latest-MacOSX-x86_64.sh' -o Miniconda3-latest-MacOSX-x86_64.sh;
        bash Miniconda3-latest-MacOSX-x86_64.sh -b -p ~/anaconda_ete/;
        export PATH=~/anaconda_ete/bin:$PATH;
        conda install -y -c etetoolkit ete3;
      fi
    - if [ "$TRAVIS_OS_NAME" != "osx" ]; then
<<<<<<< HEAD
        sudo apt -y install gcc dpkg-dev curl zip git libz-dev default-jdk time time libssl-dev libsqlite3-dev \
=======
        sudo apt -y install gcc dpkg-dev zip git libz-dev default-jdk time time libssl-dev libsqlite3-dev \
>>>>>>> 5e0b6bc9
          autotools-dev libtool flex bison cmake automake autoconf \
          python3-distutils python3-dev;
        sudo apt install python-six -y;

        wget https://mafft.cbrc.jp/alignment/software/mafft_7.450-1_amd64.deb;
        sudo dpkg -i mafft_7.450-1_amd64.deb;
<<<<<<< HEAD
        sudo curl -LJ0 --output /usr/local/bin/BMGE.jar https://github.com/hallamlab/TreeSAPP/raw/master/treesapp/sub_binaries/BMGE.jar;
        curl -LJ0 --output hmmer-${HMMER_VERSION}.tar.gz http://eddylab.org/software/hmmer/hmmer-${HMMER_VERSION}.tar.gz;
        tar -xzf hmmer-${HMMER_VERSION}.tar.gz; cd hmmer-${HMMER_VERSION}/; ./configure; make -f Makefile;
        sudo cp src/hmmsearch src/hmmbuild src/hmmalign /usr/bin/;
        cd -; rm hmmer-${HMMER_VERSION}.tar.gz;
        curl -LJ0 --output /usr/local/bin/prodigal https://github.com/hyattpd/Prodigal/releases/download/v${PRODIGAL_VERSION}/prodigal.linux && \
        chmod +x /usr/local/bin/prodigal
      	curl -LJ0 --output od-seq.tar.gz http://www.bioinf.ucd.ie/download/od-seq.tar.gz; tar -xzf od-seq.tar.gz;
      	ODSEQ_SOURCES="OD-Seq/AliReader.cpp OD-Seq/Bootstrap.cpp OD-Seq/DistCalc.cpp OD-Seq/DistMatReader.cpp \
      	OD-Seq/DistWriter.cpp OD-Seq/FastaWriter.cpp OD-Seq/IQR.cpp OD-Seq/ODseq.cpp OD-Seq/PairwiseAl.cpp \
      	OD-Seq/Protein.cpp OD-Seq/ResultWriter.cpp OD-Seq/runtimeargs.cpp OD-Seq/util.cpp";
      	sudo g++ -fopenmp -o /usr/bin/OD-seq $ODSEQ_SOURCES;
      	rm od-seq.tar.gz;
        sudo curl -LJ0 --output /usr/local/bin/FastTree http://microbesonline.org/fasttree/FastTreeDbl;
        sudo chmod +x /usr/local/bin/FastTree;
        curl -LJ0 --output raxml-ng_v${RAXML_VERSION}.zip \
        https://github.com/amkozlov/raxml-ng/releases/download/${RAXML_VERSION}/raxml-ng_v${RAXML_VERSION}_linux_x86_64.zip;
        mkdir raxml-ng_v${RAXML_VERSION}; unzip raxml-ng_v${RAXML_VERSION}.zip -d raxml-ng_v${RAXML_VERSION};
        sudo cp raxml-ng_v${RAXML_VERSION}/raxml-ng /usr/local/bin/;
        rm -r raxml-ng_v${RAXML_VERSION}.zip raxml-ng_v${RAXML_VERSION};
        curl -LJ0 --output epa-ng.tar.gz https://github.com/Pbdas/epa-ng/archive/v${EPA_VERSION}.tar.gz;
=======

        wget https://github.com/hallamlab/TreeSAPP/raw/master/treesapp/sub_binaries/BMGE.jar;
        sudo mv BMGE.jar /usr/local/bin/;

        wget -O hmmer-${HMMER_VERSION}.tar.gz http://eddylab.org/software/hmmer/hmmer-${HMMER_VERSION}.tar.gz;
        tar -xzf hmmer-${HMMER_VERSION}.tar.gz; cd hmmer-${HMMER_VERSION}/; ./configure; make -f Makefile;
        sudo cp src/hmmsearch src/hmmbuild src/hmmalign /usr/bin/;
        cd -; rm hmmer-${HMMER_VERSION}.tar.gz;

        wget -O prodigal https://github.com/hyattpd/Prodigal/releases/download/v${PRODIGAL_VERSION}/prodigal.linux;
        sudo mv prodigal /usr/local/bin/ && chmod +x /usr/local/bin/prodigal;

      	wget -O od-seq.tar.gz http://www.bioinf.ucd.ie/download/od-seq.tar.gz; tar -xzf od-seq.tar.gz;
      	ODSEQ_SOURCES="OD-Seq/AliReader.cpp OD-Seq/Bootstrap.cpp OD-Seq/DistCalc.cpp OD-Seq/DistMatReader.cpp
      	OD-Seq/DistWriter.cpp OD-Seq/FastaWriter.cpp OD-Seq/IQR.cpp OD-Seq/ODseq.cpp OD-Seq/PairwiseAl.cpp
      	OD-Seq/Protein.cpp OD-Seq/ResultWriter.cpp OD-Seq/runtimeargs.cpp OD-Seq/util.cpp";
      	sudo g++ -fopenmp -o /usr/bin/OD-seq $ODSEQ_SOURCES;
      	rm od-seq.tar.gz;

        sudo wget -O /usr/local/bin/FastTree http://microbesonline.org/fasttree/FastTreeDbl;
        sudo chmod +x /usr/local/bin/FastTree;

        wget -O raxml-ng_v${RAXML_VERSION}.zip https://github.com/amkozlov/raxml-ng/releases/download/${RAXML_VERSION}/raxml-ng_v${RAXML_VERSION}_linux_x86_64.zip;
        mkdir raxml-ng_v${RAXML_VERSION}; unzip raxml-ng_v${RAXML_VERSION}.zip -d raxml-ng_v${RAXML_VERSION};
        sudo cp raxml-ng_v${RAXML_VERSION}/raxml-ng /usr/local/bin/;
        rm -r raxml-ng_v${RAXML_VERSION}.zip raxml-ng_v${RAXML_VERSION};

        wget -O epa-ng.tar.gz https://github.com/Pbdas/epa-ng/archive/v${EPA_VERSION}.tar.gz;
>>>>>>> 5e0b6bc9
        tar -xzf epa-ng.tar.gz; cd epa-ng-${EPA_VERSION}/;
        make; sudo cp bin/epa-ng /usr/local/bin/; cd -;
        rm epa-ng.tar.gz;
      fi

install:
    - $PIP install --upgrade pip
    - $PIP install -r requirements.txt
    - $PIP install -U setuptools
    - $PIP install cibuildwheel==1.1.0
    - $PIP install codecov
    - $PIP install twine
    - $PIP install tox-travis

script:
    # build the wheels, put them into './wheelhouse'
    - if [ "$TRAVIS_OS_NAME" != "osx" ]; then
        tox -a;
        tox -v;
        fi
    - python3 -m cibuildwheel --output-dir wheelhouse
    - python3 setup.py sdist --dist-dir wheelhouse

notifications:
  email:
    on_success: never
    on_failure: always

after_success:
  # if the release was tagged, upload them to PyPI
  - ls wheelhouse/
  - if [ "$TRAVIS_OS_NAME" == "osx" ]; then
      $PIP install twine;
      python3 -m twine upload --skip-existing wheelhouse/*.whl;
    fi
  - if [ "$TRAVIS_OS_NAME" == "linux" ]; then
        python3 -m twine upload --skip-existing wheelhouse/*.whl wheelhouse/*tar.gz;
    fi<|MERGE_RESOLUTION|>--- conflicted
+++ resolved
@@ -48,40 +48,13 @@
         conda install -y -c etetoolkit ete3;
       fi
     - if [ "$TRAVIS_OS_NAME" != "osx" ]; then
-<<<<<<< HEAD
-        sudo apt -y install gcc dpkg-dev curl zip git libz-dev default-jdk time time libssl-dev libsqlite3-dev \
-=======
         sudo apt -y install gcc dpkg-dev zip git libz-dev default-jdk time time libssl-dev libsqlite3-dev \
->>>>>>> 5e0b6bc9
           autotools-dev libtool flex bison cmake automake autoconf \
           python3-distutils python3-dev;
         sudo apt install python-six -y;
 
         wget https://mafft.cbrc.jp/alignment/software/mafft_7.450-1_amd64.deb;
         sudo dpkg -i mafft_7.450-1_amd64.deb;
-<<<<<<< HEAD
-        sudo curl -LJ0 --output /usr/local/bin/BMGE.jar https://github.com/hallamlab/TreeSAPP/raw/master/treesapp/sub_binaries/BMGE.jar;
-        curl -LJ0 --output hmmer-${HMMER_VERSION}.tar.gz http://eddylab.org/software/hmmer/hmmer-${HMMER_VERSION}.tar.gz;
-        tar -xzf hmmer-${HMMER_VERSION}.tar.gz; cd hmmer-${HMMER_VERSION}/; ./configure; make -f Makefile;
-        sudo cp src/hmmsearch src/hmmbuild src/hmmalign /usr/bin/;
-        cd -; rm hmmer-${HMMER_VERSION}.tar.gz;
-        curl -LJ0 --output /usr/local/bin/prodigal https://github.com/hyattpd/Prodigal/releases/download/v${PRODIGAL_VERSION}/prodigal.linux && \
-        chmod +x /usr/local/bin/prodigal
-      	curl -LJ0 --output od-seq.tar.gz http://www.bioinf.ucd.ie/download/od-seq.tar.gz; tar -xzf od-seq.tar.gz;
-      	ODSEQ_SOURCES="OD-Seq/AliReader.cpp OD-Seq/Bootstrap.cpp OD-Seq/DistCalc.cpp OD-Seq/DistMatReader.cpp \
-      	OD-Seq/DistWriter.cpp OD-Seq/FastaWriter.cpp OD-Seq/IQR.cpp OD-Seq/ODseq.cpp OD-Seq/PairwiseAl.cpp \
-      	OD-Seq/Protein.cpp OD-Seq/ResultWriter.cpp OD-Seq/runtimeargs.cpp OD-Seq/util.cpp";
-      	sudo g++ -fopenmp -o /usr/bin/OD-seq $ODSEQ_SOURCES;
-      	rm od-seq.tar.gz;
-        sudo curl -LJ0 --output /usr/local/bin/FastTree http://microbesonline.org/fasttree/FastTreeDbl;
-        sudo chmod +x /usr/local/bin/FastTree;
-        curl -LJ0 --output raxml-ng_v${RAXML_VERSION}.zip \
-        https://github.com/amkozlov/raxml-ng/releases/download/${RAXML_VERSION}/raxml-ng_v${RAXML_VERSION}_linux_x86_64.zip;
-        mkdir raxml-ng_v${RAXML_VERSION}; unzip raxml-ng_v${RAXML_VERSION}.zip -d raxml-ng_v${RAXML_VERSION};
-        sudo cp raxml-ng_v${RAXML_VERSION}/raxml-ng /usr/local/bin/;
-        rm -r raxml-ng_v${RAXML_VERSION}.zip raxml-ng_v${RAXML_VERSION};
-        curl -LJ0 --output epa-ng.tar.gz https://github.com/Pbdas/epa-ng/archive/v${EPA_VERSION}.tar.gz;
-=======
 
         wget https://github.com/hallamlab/TreeSAPP/raw/master/treesapp/sub_binaries/BMGE.jar;
         sudo mv BMGE.jar /usr/local/bin/;
@@ -110,7 +83,6 @@
         rm -r raxml-ng_v${RAXML_VERSION}.zip raxml-ng_v${RAXML_VERSION};
 
         wget -O epa-ng.tar.gz https://github.com/Pbdas/epa-ng/archive/v${EPA_VERSION}.tar.gz;
->>>>>>> 5e0b6bc9
         tar -xzf epa-ng.tar.gz; cd epa-ng-${EPA_VERSION}/;
         make; sudo cp bin/epa-ng /usr/local/bin/; cd -;
         rm epa-ng.tar.gz;
