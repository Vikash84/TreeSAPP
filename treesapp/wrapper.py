--- conflicted
+++ resolved
@@ -489,11 +489,7 @@
 def run_hmmsearch(hmmsearch_exe: str, hmm_profile: str, query_fasta: str, output_dir: str,
                   num_threads=2, e_value=1) -> list:
     """
-<<<<<<< HEAD
-    Function for searching a fasta file with a HMM profile using HMMER's hmmsearch
-=======
     Function for searching a fasta file with a profile HMM
->>>>>>> 7a459114
 
     :param hmmsearch_exe: Path to the executable for hmmsearch
     :param hmm_profile: Path to the HMM profile file
