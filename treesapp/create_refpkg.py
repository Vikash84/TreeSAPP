#!/usr/bin/env python3

__author__ = "Connor Morgan-Lang"
__maintainer__ = "Connor Morgan-Lang"

try:
    import argparse
    import logging
    import sys
    import os
    import shutil
    import re
    import traceback
    import glob
    import json

    from time import gmtime, strftime, sleep

<<<<<<< HEAD
    from . import utilities
    from . import fasta
    from . import classy
    from . import file_parsers
    from . import entrez_utils
=======
    from .utilities import swap_tree_names, reformat_string
>>>>>>> 6d0a4154
    from .wrapper import run_odseq, run_mafft
    from .external_command_interface import launch_write_command
    from .entish import annotate_partition_tree
    from .lca_calculations import megan_lca, clean_lineage_list
<<<<<<< HEAD
=======
    from .taxonomic_hierarchy import TaxonomicHierarchy
    from . import entrez_utils
    from . import fasta
    from . import classy
    from . import file_parsers
>>>>>>> 6d0a4154

except ImportError:
    sys.stderr.write("Could not load some user defined module functions:\n")
    sys.stderr.write(str(traceback.print_exc(10)))
    sys.exit(13)


def generate_cm_data(args, unaligned_fasta):
    """
    Using the input unaligned FASTA file:
     1. align the sequences using cmalign against a reference Rfam covariance model to generate a Stockholm file
     2. use the Stockholm file (with secondary structure annotated) to build a covariance model
     3. align the sequences using cmalign against a reference Rfam covariance model to generate an aligned fasta (AFA)
    :param args: command-line arguments objects
    :param unaligned_fasta:
    :return:
    """
    logging.info("Running cmalign to build Stockholm file with secondary structure annotations... ")

    cmalign_base = [args.executables["cmalign"],
                    "--mxsize", str(3084),
                    "--informat", "FASTA",
                    "--cpu", str(args.num_threads)]
    # First, generate the stockholm file
    cmalign_sto = cmalign_base + ["-o", args.code_name + ".sto"]
    cmalign_sto += [args.rfam_cm, unaligned_fasta]

    stdout, cmalign_pro_returncode = launch_write_command(cmalign_sto)

    if cmalign_pro_returncode != 0:
        logging.error("cmalign did not complete successfully for:\n" + ' '.join(cmalign_sto) + "\n")
        sys.exit(13)

    logging.info("done.\n")
    logging.info("Running cmbuild... ")

    # Build the CM
    cmbuild_command = [args.executables["cmbuild"]]
    cmbuild_command += ["-n", args.code_name]
    cmbuild_command += [args.code_name + ".cm", args.code_name + ".sto"]

    stdout, cmbuild_pro_returncode = launch_write_command(cmbuild_command)

    if cmbuild_pro_returncode != 0:
        logging.error("cmbuild did not complete successfully for:\n" +
                      ' '.join(cmbuild_command) + "\n")
        sys.exit(13)
    os.rename(args.code_name + ".cm", args.final_output_dir + os.sep + args.code_name + ".cm")
    if os.path.isfile(args.final_output_dir + os.sep + args.code_name + ".sto"):
        logging.warning("Overwriting " + args.final_output_dir + os.sep + args.code_name + ".sto\n")
        os.remove(args.final_output_dir + os.sep + args.code_name + ".sto")
    shutil.move(args.code_name + ".sto", args.final_output_dir)

    logging.info("done.\n")
    logging.info("Running cmalign to build MSA... ")

    # Generate the aligned FASTA file which will be used to build the BLAST database and tree with RAxML
    aligned_fasta = args.code_name + ".fa"
    cmalign_afa = cmalign_base + ["--outformat", "Phylip"]
    cmalign_afa += ["-o", args.code_name + ".phy"]
    cmalign_afa += [args.rfam_cm, unaligned_fasta]

    stdout, cmalign_pro_returncode = launch_write_command(cmalign_afa)

    if cmalign_pro_returncode != 0:
        logging.error("cmalign did not complete successfully for:\n" + ' '.join(cmalign_afa) + "\n")
        sys.exit(13)

    # Convert the Phylip file to an aligned FASTA file for downstream use
    seq_dict = file_parsers.read_phylip_to_dict(args.code_name + ".phy")
    fasta.write_new_fasta(seq_dict, aligned_fasta)

    logging.info("done.\n")

    return aligned_fasta


def create_new_ref_fasta(out_fasta, ref_seq_dict, dashes=False):
    """
    Writes a new FASTA file using a dictionary of ReferenceSequence class objects

    :param out_fasta: Name of the FASTA file to write to
    :param ref_seq_dict: Dictionary containing ReferenceSequence objects, numbers are keys
    :param dashes: Flag indicating whether hyphens should be retained in sequences
    :return:
    """
    out_fasta_handle = open(out_fasta, "w")
    num_seqs_written = 0

    for treesapp_id in sorted(ref_seq_dict, key=int):
        ref_seq = ref_seq_dict[treesapp_id]
        if dashes is False:
            sequence = re.sub('[-.]', '', ref_seq.sequence)
        else:
            # sequence = re.sub('\.', '', ref_seq.sequence)
            sequence = ref_seq.sequence
        out_fasta_handle.write(">" + ref_seq.short_id + "\n" + sequence + "\n")
        num_seqs_written += 1

    out_fasta_handle.close()

    if num_seqs_written == 0:
        logging.error("No sequences written to " + out_fasta + ".\n" +
                      "The headers in your input file are probably not accommodated in the regex patterns used. " +
                      "Function responsible: get_header_format. Please make an issue on the GitHub page.\n")
        sys.exit(5)

    return


def regenerate_cluster_rep_swaps(args, cluster_dict, fasta_replace_dict):
    """
    Function to regenerate the swappers dictionary with the original headers as keys and
    the new header (swapped in the previous attempt based on USEARCH's uc file) as a value

    :param args: command-line arguments objects
    :param cluster_dict: Dictionary where keys are centroid headers and values are headers of identical sequences
    :param fasta_replace_dict: Immature (lacking sequences) dictionary with header information parsed from tax_ids file
    :return:
    """
    swappers = dict()
    if args.verbose:
        sys.stderr.write("Centroids with identical sequences in the unclustered input file:\n")

    header_regexes = fasta.load_fasta_header_regexes(args.code_name)
    for rep in sorted(cluster_dict):
        matched = False
        subs = cluster_dict[rep]
        # If its entry in cluster_dict == 0 then there were no identical
        # sequences and the header could not have been swapped
        if len(subs) >= 1:
            # If there is the possibility the header could have been swapped,
            # check if the header is in fasta_replace_dict
            for treesapp_id in fasta_replace_dict:
                if matched:
                    break
                ref_seq = fasta_replace_dict[treesapp_id]
                # If the accession from the tax_ids file is the same as the representative
                # this one has not been swapped for an identical sequence's header since it is in use
                if re.search(ref_seq.accession, rep):
                    if args.verbose:
                        sys.stderr.write("\tUnchanged: " + rep + "\n")
                        matched = True
                    break
                # The original representative is no longer in the reference sequences
                # so it was replaced, with this sequence...
                for candidate in subs:
                    if rep in swappers or matched:
                        break

                    # parse the accession from the header
                    header_format_re, header_db, header_molecule = fasta.get_header_format(candidate, header_regexes)
                    sequence_info = header_format_re.match(candidate)
                    if sequence_info:
                        candidate_acc = sequence_info.group(1)
                    else:
                        logging.error("Unable to handle header: " + candidate + "\n")
                        sys.exit(13)

                    # Now compare...
                    if candidate_acc == ref_seq.accession:
                        if args.verbose:
                            sys.stderr.write("\tChanged: " + candidate + "\n")
                        swappers[rep] = candidate
                        matched = True
                        break
            sys.stderr.flush()
    return swappers


def finalize_cluster_reps(cluster_dict: dict, refseq_objects: dict, header_registry: dict) -> None:
    """
        Transfer information from the cluster data (representative sequence, identity and cluster taxonomic LCA) to the
    dictionary of ReferenceSequence objects. The sequences not representing a cluster will have their `cluster_rep`
    flags set to *False* so as to not be analyzed further.

    :param cluster_dict: A dictionary of unique cluster IDs mapped to Cluster instances
    :param refseq_objects: A dictionary of numerical TreeSAPP IDs mapped to ReferenceSequence instances
    :param header_registry: A dictionary of Header() objects indexed by TreeSAPP IDs,
     each used to map various header formats to each other
    :return: Dictionary of ReferenceSequence objects with complete clustering information
    """
    logging.debug("Finalizing representative sequence clusters... ")

    cluster_reps = set()  # A set of unique sequence names (original headers) to rapidly query
    for cluster_id in cluster_dict:
        cluster_reps.add(cluster_dict[cluster_id].representative)
    for treesapp_id in header_registry:
        header = header_registry[treesapp_id]  # type: fasta.Header
        try:
            ref_seq = refseq_objects[treesapp_id]  # type: entrez_utils.ReferenceSequence
        except KeyError:
            continue
        if header.original not in cluster_reps:
            ref_seq.cluster_rep = False

    logging.debug("done.\n")
    return


def present_cluster_rep_options(cluster_dict: dict, refseq_objects: dict, header_registry: dict,
                                important_seqs=None, each_lineage=False) -> None:
    """
    Present the headers of identical sequences to user for them to decide on representative header

    :param cluster_dict: dictionary from read_uc(uc_file)
    :param refseq_objects: A dictionary of numerical TreeSAPP IDs mapped to ReferenceSequence instances
    :param header_registry: A list of Header() objects, each used to map various header formats to each other
    :param important_seqs: If --guarantee is provided, a dictionary mapping headers to seqs from format_read_fasta()
    :param each_lineage: If set to True, each candidate's lineage is shown as well as the cluster's LCA
    :return: None
    """
    if not important_seqs:
        important_seqs = set()
    candidates = dict()
    for cluster_id in sorted(cluster_dict, key=int):
        cluster_info = cluster_dict[cluster_id]
        acc = 1
        candidates.clear()
        for num_id in sorted(refseq_objects, key=int):
            if header_registry[num_id].original == cluster_info.representative:
                refseq_objects[num_id].cluster_rep_similarity = '*'
                refseq_objects[num_id].cluster_lca = cluster_info.lca
                candidates[str(acc)] = refseq_objects[num_id]
                acc += 1
                break
        if acc != 2:
            raise AssertionError("Unable to find " + cluster_info.representative + " in ReferenceSequence objects!")

        if len(cluster_info.members) >= 1 and cluster_info.representative not in important_seqs:
            for cluster_member_info in cluster_info.members:
                for treesapp_id in sorted(refseq_objects, key=int):
                    formatted_header = header_registry[treesapp_id].original
                    if formatted_header == cluster_member_info[0]:
                        refseq_objects[treesapp_id].cluster_rep_similarity = cluster_member_info[1]
                        candidates[str(acc)] = refseq_objects[treesapp_id]
                        acc += 1
                        break
            sys.stderr.write("Sequences in '" + cluster_info.lca + "' cluster:\n")
            for num in sorted(candidates.keys(), key=int):
                sys.stderr.write("\t" + num + ". ")
                sys.stderr.write('\t'.join([candidates[num].organism + " | " + candidates[num].accession + "\t",
                                            str(len(candidates[num].sequence)) + "bp or aa",
                                            str(candidates[num].cluster_rep_similarity)]))
                if each_lineage:
                    sys.stderr.write("\t" + "(lineage = " + candidates[num].lineage + ")")
                sys.stderr.write("\n")
            sys.stderr.flush()

            best = input("Number of the best representative? ")
            # Useful for testing - no need to pick which sequence name is best!
            # best = str(1)
            while best not in candidates.keys():
                best = input("Invalid number. Number of the best representative? ")
            for num_id in candidates:
                if num_id != best:
                    candidates[best].cluster_rep = False

    return


def screen_filter_taxa(fasta_records: dict, screen_strs="", filter_strs="", guarantees=None) -> dict:
    """
    Searches the ReferenceSequence lineages in fasta_records for taxa that are either
    not meant to be retained (controlled by screen_strs) or supposed to be filtered out (controlled by filter_strs).

    :param fasta_records: A dictionary mapping `treesapp_id`s (integers) to ReferenceSequence objects
    :param screen_strs: The comma-separated string of taxa that should be RETAINED
    :param filter_strs: The comma-separated string of taxa that should be REMOVED
    :param guarantees: Optional set of numerical treesapp IDs that should not be removed from fasta_records
    :return: A new fasta_records dictionary with only the target taxa
    """
    fasta_replace_dict = dict()
    if not screen_strs and not filter_strs:
        return fasta_records

    if screen_strs:
        screen_terms = screen_strs.split(',')
    else:
        screen_terms = []
    if filter_strs:
        filter_terms = filter_strs.split(',')
    else:
        filter_terms = []

    num_filtered = 0
    num_screened = 0
    saved = set()
    for treesapp_id in fasta_records:
        screen_pass = False
        filter_pass = True
        ref_seq = fasta_records[treesapp_id]  # type: entrez_utils.ReferenceSequence
        # Screen
        if len(screen_terms) > 0:
            for term in screen_terms:
                # If any term is found in the lineage, it will pass... unless it fails the filter
                if re.search(term, ref_seq.lineage):
                    screen_pass = True
                    break
        else:
            screen_pass = True
        # Filter
        if len(filter_terms) > 0:
            for term in filter_terms:
                if re.search(term, ref_seq.lineage):
                    filter_pass = False

        if filter_pass and screen_pass:
            fasta_replace_dict[treesapp_id] = ref_seq
        elif guarantees and treesapp_id in guarantees:
            saved.add(treesapp_id)
            fasta_replace_dict[treesapp_id] = ref_seq
        else:
            if screen_pass is False:
                num_screened += 1
            if filter_pass is False:
                num_filtered += 1

    logging.debug('\t' + str(num_screened) + " sequences removed after failing screen.\n" +
                  '\t' + str(num_filtered) + " sequences removed after failing filter.\n" +
                  '\t' + str(len(fasta_replace_dict)) + " sequences retained.\n")
    if saved:
        logging.debug('\t' + str(len(saved)) + " guaranteed sequences saved from taxonomic filtering.\n")

    return fasta_replace_dict


def remove_by_truncated_lineages(fasta_records, min_taxonomic_rank, guarantees=None):
    rank_depth_map = {'k': 1, 'p': 2, 'c': 3, 'o': 4, 'f': 5, 'g': 6, 's': 7}
    min_depth = rank_depth_map[min_taxonomic_rank]
    if min_taxonomic_rank == 'k':
        return fasta_records

    num_removed = 0
    fasta_replace_dict = dict()

    for treesapp_id in fasta_records:
        ref_seq = fasta_records[treesapp_id]
        if guarantees and treesapp_id in guarantees:
            fasta_replace_dict[treesapp_id] = ref_seq
            continue
        if len(ref_seq.lineage.split("; ")) < min_depth:
            num_removed += 1
        elif re.search("^unclassified", ref_seq.lineage.split("; ")[min_depth-1], re.IGNORECASE):
            num_removed += 1
        else:
            fasta_replace_dict[treesapp_id] = ref_seq

    logging.debug('\t' + str(num_removed) + " sequences removed with truncated taxonomic lineages.\n" +
                  '\t' + str(len(fasta_replace_dict) - num_removed) + " sequences retained for building tree.\n")

    return fasta_replace_dict


def order_dict_by_lineage(fasta_object_dict):
    """
    Re-order the fasta_record_objects by their lineages (not phylogenetic, just alphabetical sort)
    Remove the cluster members since they will no longer be used

    :param fasta_object_dict: A dictionary mapping `treesapp_id`s (integers) to ReferenceSequence objects
    :return: An ordered, filtered version of the input dictionary
    """
    # Create a new dictionary with lineages as keys
    logging.debug("Re-enumerating the reference sequences in taxonomic order... ")
    lineage_dict = dict()
    sorted_lineage_dict = dict()
    for treesapp_id in fasta_object_dict:
        ref_seq = fasta_object_dict[treesapp_id]
        # Skip the redundant sequences that are not cluster representatives
        if not ref_seq.cluster_rep:
            continue
        try:
<<<<<<< HEAD
            lineage_dict[utilities.clean_lineage_string(ref_seq.lineage)].append(ref_seq)
        except KeyError:
            lineage_dict[utilities.clean_lineage_string(ref_seq.lineage)] = [ref_seq]
=======
            lineage_dict[ref_seq.lineage].append(ref_seq)
        except KeyError:
            lineage_dict[ref_seq.lineage] = [ref_seq]
>>>>>>> 6d0a4154

    # Now re-write the fasta_object_dict, but the numeric keys are now sorted by lineage
    #  AND it doesn't contain redundant fasta objects
    num_key = 1
    for lineage in sorted(lineage_dict.keys(), key=str):
        for ref_seq in lineage_dict[lineage]:
            if ref_seq.cluster_rep:
                # Replace the treesapp_id object
                code = '_'.join(ref_seq.short_id.split('_')[1:])
                ref_seq.short_id = str(num_key) + '_' + code
                sorted_lineage_dict[str(num_key)] = ref_seq
                num_key += 1

    logging.debug("done.\n")
    return sorted_lineage_dict


def threshold(lst, confidence="low"):
    """

    :param lst:
    :param confidence:
    :return:
    """
    if confidence == "low":
        # Majority calculation
        index = round(len(lst)*0.51)-1
    elif confidence == "medium":
        # >=75% of the list is reported
        index = round(len(lst)*0.75)-1
    else:
        # confidence is "high" and >=90% of the list is reported
        index = round(len(lst)*0.9)-1
    return sorted(lst, reverse=True)[index]


def estimate_taxonomic_redundancy(lineages: list):
    """
    Determines the lowest/shallowest taxonomic rank with reasonable coverage that should allow for quality assignments
    :param lineages: A list of taxonomic lineages
    :return: str
    """
    # TODO: Factor proximity of leaves in the tree into this measure
    # For instance, if the two or so species of the same genus are in the tree,
    # are they also beside each other in the same clade or are they located in different clusters?
    lowest_reliable_rank = "Species"
    rank_depth_map = {1: "Kingdoms", 2: "Phyla", 3: "Classes", 4: "Orders", 5: "Families", 6: "Genera", 7: "Species"}
    taxa_counts = dict()
    for depth in rank_depth_map:
        name = rank_depth_map[depth]
        taxa_counts[name] = dict()
    for lineage in lineages:
        taxa = lineage.split('; ')
        position = 1
        while position < len(taxa) and position < 8:
            if taxa[position] not in taxa_counts[rank_depth_map[position]]:
                taxa_counts[rank_depth_map[position]][taxa[position]] = 0
            taxa_counts[rank_depth_map[position]][taxa[position]] += 1
            position += 1
    for depth in rank_depth_map:
        rank = rank_depth_map[depth]
        redundancy = list()
        for taxon in taxa_counts[rank]:
            redundancy.append(taxa_counts[rank][taxon])
        if threshold(redundancy, "medium") == 1:
            lowest_reliable_rank = rank
            break

    logging.debug("Lowest reliable rank for taxonomic classification is: " + lowest_reliable_rank + "\n")

    return lowest_reliable_rank


def summarize_reference_taxa(reference_dict: dict, t_hierarchy: TaxonomicHierarchy, cluster_lca=False):
    """
    Function for enumerating the representation of each taxonomic rank within the finalized reference sequences

    :param reference_dict: A dictionary holding ReferenceSequence objects indexed by their unique numerical identifier
    :param t_hierarchy: A TaxonomicHierarchy instance
    :param cluster_lca: Boolean specifying whether a cluster's LCA should be used for calculation or not
    :return: A formatted, human-readable string stating the number of unique taxa at each rank
    """
    unclassifieds = 0

    taxonomic_summary_string = t_hierarchy.summarize_taxa()

    for num_id in sorted(reference_dict.keys(), key=int):
        if cluster_lca and reference_dict[num_id].cluster_lca:
            lineage = reference_dict[num_id].cluster_lca
        else:
            lineage = reference_dict[num_id].lineage

        if re.search("unclassified", lineage, re.IGNORECASE) or not t_hierarchy.resolved_as(lineage, "species"):
            unclassifieds += 1

<<<<<<< HEAD
        position = 0
        # Ensure the root/ cellular organisms designations are stripped
        taxa = utilities.clean_lineage_string(lineage).split('; ')
        while position < len(taxa) and position < 7:
            taxa_counts[rank_depth_map[position]].add(taxa[position])
            position += 1

    taxonomic_summary_string += "Number of unique lineages:\n"
    for depth in rank_depth_map:
        rank = rank_depth_map[depth]
        buffer = " "
        while len(rank) + len(str(len(taxa_counts[rank]))) + len(buffer) < 12:
            buffer += ' '
        taxonomic_summary_string += "\t" + rank + buffer + str(len(taxa_counts[rank])) + "\n"
=======
>>>>>>> 6d0a4154
    # Report number of "Unclassified" lineages
    taxonomic_summary_string += "Unclassified and incomplete lineages account for " +\
                                str(unclassifieds) + '/' + str(len(reference_dict.keys())) + ' (' +\
                                str(round(float(unclassifieds*100)/len(reference_dict.keys()), 1)) + "%) references.\n"

    return taxonomic_summary_string


def write_tax_ids(fasta_replace_dict, tax_ids_file, taxa_lca=False):
    """
    Write the number, organism and accession ID, if possible

    :param fasta_replace_dict: Dictionary mapping numbers (internal treesapp identifiers) to ReferenceSequence objects
    :param tax_ids_file: The name of the output file
    :param taxa_lca: Flag indicating whether a cluster's lineage is just the representatives or the LCA of all members
    :return: Nothing
    """

    tree_taxa_string = ""
    warning_string = ""
    no_lineage = list()

    for treesapp_id in sorted(fasta_replace_dict.keys(), key=int):
        # Definitely will not uphold phylogenetic relationships but at least sequences
        # will be in the right neighbourhood rather than ordered by their position in the FASTA file
        reference_sequence = fasta_replace_dict[treesapp_id]
        if taxa_lca:
            lineage = reference_sequence.cluster_lca
        else:
            lineage = reference_sequence.lineage
        if not lineage:
            no_lineage.append(reference_sequence.accession)
            lineage = ''

        tree_taxa_string += "\t".join([str(treesapp_id),
                                      reference_sequence.organism + " | " + reference_sequence.accession,
                                       lineage]) + "\n"

    # Write the tree_taxa_string to the tax_ids file
    tree_tax_list_handle = open(tax_ids_file, "w")
    tree_tax_list_handle.write(tree_taxa_string)
    tree_tax_list_handle.close()

    if len(no_lineage) > 0:
        warning_string += str(len(no_lineage)) + " reference sequences did not have an associated lineage!\n\t"
        warning_string += "\n\t".join(no_lineage)

    return warning_string


def write_refpkg_metadata(metadata_file: str, marker_build: classy.MarkerBuild) -> None:
    """
    Writes a JSON-formatted file with all metadata associated with a reference package that are available in the file
    ref_build_parameters.tsv.

    :param metadata_file: Path to file for writing metadata
    :param marker_build: A MarkerBuild instance with all elements filled
    :return: None
    """
    try:
        f_handler = open(metadata_file, 'w')
    except IOError:
        logging.error("Unable to open file '%s' for writing.\n" % metadata_file)
        sys.exit(3)

    json.dump(marker_build.attributes_to_dict(), f_handler)
    f_handler.close()

    return


def update_build_parameters(param_file, marker_package: classy.MarkerBuild):
    """
    Function to update the data/tree_data/ref_build_parameters.tsv file with information on this new reference sequence
    Format of file is:
     "\t".join(["name","code","molecule","sub_model","cluster_identity","ref_sequences","tree-tool","poly-params",
     "lowest_reliable_rank","last_updated","description"])

    :param param_file: Path to the ref_build_parameters.tsv file used by TreeSAPP for storing refpkg metadata
    :param marker_package: A MarkerBuild instance
    :return: None
    """
    with open(param_file) as param_handler:
        param_lines = param_handler.readlines()
    # Read the the original build parameters file, extracting useful information from the old version if present
    updated_lines = []
    for line in param_lines:
        fields = line.strip("\n").split("\t")
        if fields[0] != marker_package.cog:
            updated_lines.append("\t".join(fields))
        else:
            if not marker_package.denominator or marker_package.denominator == "Z1111":
                marker_package.denominator = fields[1]
            if not marker_package.description:
                marker_package.description = fields[-1]

    # Add the new reference package's build parameters to the list of others
    marker_package.update = strftime("%d_%b_%Y", gmtime())
    build_list = [marker_package.cog, marker_package.denominator, marker_package.molecule, marker_package.model,
                  marker_package.kind, str(marker_package.pid), str(marker_package.num_reps), marker_package.tree_tool,
                  ','.join([str(param) for param in marker_package.pfit]),
                  marker_package.lowest_confident_rank, marker_package.update, marker_package.description]
    updated_lines.append("\t".join(build_list))

    try:
        params = open(param_file, 'w')
    except IOError:
        logging.error("Unable to open " + param_file + "for appending.\n")
        sys.exit(13)
    params.write("\n".join(updated_lines) + "\n")
    params.close()

    return


def parse_model_parameters(placement_trainer_file):
    """
    Returns the model parameters on the line formatted like
     'Regression parameters = (m,b)'
    in the file placement_trainer_results.txt
    :return: tuple
    """
    trainer_result_re = re.compile(r"^Regression parameters = \(([0-9,.-]+)\)$")
    try:
        trainer_handler = open(placement_trainer_file, 'r')
    except IOError:
        logging.error("Unable to open '" + placement_trainer_file + "' for reading!\n")
        sys.exit(3)
    params = None
    for line in trainer_handler:
        match = trainer_result_re.match(line)
        if match:
            params = match.group(1).split(',')
    trainer_handler.close()
    return params


def remove_outlier_sequences(fasta_record_objects, od_seq_exe, mafft_exe, output_dir="./outliers", num_threads=2):
    od_input = output_dir + "od_input.fasta"
    od_output = output_dir + "outliers.fasta"
    outlier_names = list()
    tmp_dict = dict()

    outlier_test_fasta_dict = order_dict_by_lineage(fasta_record_objects)

    logging.info("Detecting outlier reference sequences... ")
    create_new_ref_fasta(od_input, outlier_test_fasta_dict)
    od_input_m = '.'.join(od_input.split('.')[:-1]) + ".mfa"
    # Perform MSA with MAFFT
    run_mafft(mafft_exe, od_input, od_input_m, num_threads)
    # Run OD-seq on MSA to identify outliers
    run_odseq(od_seq_exe, od_input_m, od_output, num_threads)
    # Remove outliers from fasta_record_objects collection
    outlier_seqs = fasta.read_fasta_to_dict(od_output)
    for seq_num_id in fasta_record_objects:
        ref_seq = fasta_record_objects[seq_num_id]
        tmp_dict[ref_seq.short_id] = ref_seq

    for seq_name in outlier_seqs:
        ref_seq = tmp_dict[seq_name]  # type: entrez_utils.ReferenceSequence
        ref_seq.cluster_rep = False
        outlier_names.append(ref_seq.accession)

    logging.info("done.\n")
    logging.debug(str(len(outlier_seqs)) + " outlier sequences detected and discarded.\n\t" +
                  "\n\t".join([outseq for outseq in outlier_names]) + "\n")

    return fasta_record_objects


def guarantee_ref_seqs(cluster_dict: dict, important_seqs: set) -> dict:
    """
    Ensures all "guaranteed sequences" are representative sequences, swapping non-guaranteed sequences for the
    Cluster.representative where necessary.
    Also makes sure all guaranteed sequences are accounted for.
    :param cluster_dict:
    :param important_seqs:
    :return:
    """
    num_swaps = 0
    important_finds = set()
    nonredundant_guarantee_cluster_dict = dict()  # Will be used to replace cluster_dict
    expanded_cluster_id = 0
    for cluster_id in sorted(cluster_dict, key=int):
        cluster_inst = cluster_dict[cluster_id]  # type: classy.Cluster
        representative = cluster_inst.representative
        if len(cluster_inst.members) == 0:
            if representative in important_seqs:
                important_finds.add(representative)
            nonredundant_guarantee_cluster_dict[expanded_cluster_id] = cluster_inst
        else:
            contains_important_seq = False
            # The case where a member of a cluster is a guaranteed sequence, but not the representative
            x = 0
            while x < len(cluster_inst.members):
                member = cluster_inst.members[x]
                if member[0] in important_seqs:
                    nonredundant_guarantee_cluster_dict[expanded_cluster_id] = classy.Cluster(member[0])
                    nonredundant_guarantee_cluster_dict[expanded_cluster_id].members = []
                    nonredundant_guarantee_cluster_dict[expanded_cluster_id].lca = cluster_inst.lca
                    expanded_cluster_id += 1
                    contains_important_seq = True
                    important_finds.add(member[0])
                    cluster_inst.members.pop(x)
                else:
                    x += 1
            if representative in important_seqs:
                # So there is no opportunity for the important representative sequence to be swapped, clear members
                nonredundant_guarantee_cluster_dict[expanded_cluster_id] = cluster_inst
                important_finds.add(representative)
            elif contains_important_seq and representative not in important_seqs:
                num_swaps += 1
            else:
                nonredundant_guarantee_cluster_dict[expanded_cluster_id] = cluster_inst
        expanded_cluster_id += 1

    # Some final accounting - in case the header formats are altered!
    if important_seqs.difference(important_finds):
        logging.error(str(len(important_finds)) + '/' + str(len(important_seqs)) +
                      " guaranteed sequences found in cluster output file. The following are missing:\n" +
                      ", ".join([vis for vis in list(important_seqs.difference(important_finds))]) + "\n")
        sys.exit(7)
    logging.debug(str(num_swaps) + " former representative sequences were succeeded by 'guaranteed-sequences'.\n")

    return nonredundant_guarantee_cluster_dict


def cluster_lca(cluster_dict: dict, fasta_record_objects, header_registry: dict):
    # Create a temporary dictionary for faster mapping
    formatted_to_num_map = dict()
    for num_id in fasta_record_objects:
        formatted_to_num_map[header_registry[num_id].original] = num_id

    lineages = list()
    for cluster_id in sorted(cluster_dict, key=int):
        cluster_inst = cluster_dict[cluster_id]  # type: classy.Cluster
        members = [cluster_inst.representative]
        # format of member list is: [header, identity, member_seq_length/representative_seq_length]
        members += [member[0] for member in cluster_inst.members]
        # Create a lineage list for all sequences in the cluster
        for member in members:
            try:
                num_id = formatted_to_num_map[member]
                lineages.append(fasta_record_objects[num_id].lineage)
            except KeyError:
                logging.warning("Unable to map '" + str(member) + "' to a TreeSAPP numeric ID.\n")
        cleaned_lineages = clean_lineage_list(lineages)
        cluster_inst.lca = megan_lca(cleaned_lineages)
        # For debugging
        # if len(lineages) != len(cleaned_lineages) and len(lineages) > 1:
        #     print("Before:")
        #     for l in lineages:
        #         print(l)
        #     print("After:")
        #     for l in cleaned_lineages:
        #         print(l)
        #     print("LCA:", cluster_inst.lca)
        lineages.clear()
    formatted_to_num_map.clear()
    return
<|MERGE_RESOLUTION|>--- conflicted
+++ resolved
@@ -16,27 +16,16 @@
 
     from time import gmtime, strftime, sleep
 
-<<<<<<< HEAD
-    from . import utilities
-    from . import fasta
-    from . import classy
-    from . import file_parsers
-    from . import entrez_utils
-=======
     from .utilities import swap_tree_names, reformat_string
->>>>>>> 6d0a4154
     from .wrapper import run_odseq, run_mafft
     from .external_command_interface import launch_write_command
     from .entish import annotate_partition_tree
     from .lca_calculations import megan_lca, clean_lineage_list
-<<<<<<< HEAD
-=======
     from .taxonomic_hierarchy import TaxonomicHierarchy
     from . import entrez_utils
     from . import fasta
     from . import classy
     from . import file_parsers
->>>>>>> 6d0a4154
 
 except ImportError:
     sys.stderr.write("Could not load some user defined module functions:\n")
@@ -409,15 +398,9 @@
         if not ref_seq.cluster_rep:
             continue
         try:
-<<<<<<< HEAD
-            lineage_dict[utilities.clean_lineage_string(ref_seq.lineage)].append(ref_seq)
-        except KeyError:
-            lineage_dict[utilities.clean_lineage_string(ref_seq.lineage)] = [ref_seq]
-=======
             lineage_dict[ref_seq.lineage].append(ref_seq)
         except KeyError:
             lineage_dict[ref_seq.lineage] = [ref_seq]
->>>>>>> 6d0a4154
 
     # Now re-write the fasta_object_dict, but the numeric keys are now sorted by lineage
     #  AND it doesn't contain redundant fasta objects
@@ -513,23 +496,6 @@
         if re.search("unclassified", lineage, re.IGNORECASE) or not t_hierarchy.resolved_as(lineage, "species"):
             unclassifieds += 1
 
-<<<<<<< HEAD
-        position = 0
-        # Ensure the root/ cellular organisms designations are stripped
-        taxa = utilities.clean_lineage_string(lineage).split('; ')
-        while position < len(taxa) and position < 7:
-            taxa_counts[rank_depth_map[position]].add(taxa[position])
-            position += 1
-
-    taxonomic_summary_string += "Number of unique lineages:\n"
-    for depth in rank_depth_map:
-        rank = rank_depth_map[depth]
-        buffer = " "
-        while len(rank) + len(str(len(taxa_counts[rank]))) + len(buffer) < 12:
-            buffer += ' '
-        taxonomic_summary_string += "\t" + rank + buffer + str(len(taxa_counts[rank])) + "\n"
-=======
->>>>>>> 6d0a4154
     # Report number of "Unclassified" lineages
     taxonomic_summary_string += "Unclassified and incomplete lineages account for " +\
                                 str(unclassifieds) + '/' + str(len(reference_dict.keys())) + ' (' +\
